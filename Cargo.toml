[package]
name = "pageshelf"
description = "A free and open source Pages server, written in Rust"
authors = ["Mrrp (https://git.smgames.club/mrrp, https://codeberg.org/mrrp)"]
version = "0.1.0"
license = "MIT License"
edition = "2024"
publish = false

[dependencies]
forgejo-api = { version = "0.7", optional = true }
actix-web = { version = "4.11.0", default-features = false, features = [
    "macros",
    "compress-zstd",
    "compress-gzip",
] }
clap = { version = "4.5.47", features = ["cargo"] }
log = "0.4"
fern = { version = "0.7", features = ["colored"] }
<<<<<<< HEAD
url = { version = "2.5.7", features = ["serde"] }
minijinja = { version = "2.11", default-features = false, features = [
=======
url = { version = "2.5.4", features = ["serde"] }
minijinja = { version = "2.12", default-features = false, features = [
>>>>>>> 1f386fe9
    "multi_template",
] }
serde = "1"
config = "0.15"
toml = "0.9"
mime_guess = "2"
redis = { version = "0.32", features = ["aio", "tokio-comp"], optional = true }
tokio = { version = "1", features = ["full"] }

[dev-dependencies]
tokio = { version = "1.47", features = ["macros"] }
env_logger = "0.11"
criterion = { version = "0.7", features = ["html_reports", "async_std"] }
rand = "0.9"

[features]
default = ["redis", "forgejo"]
forgejo = ["dep:forgejo-api"]
redis = ["dep:redis"]

[[bench]]
name = "web_access"
harness = false

[[bench]]
name = "memory"
harness = false

[profile.release]
opt-level = 3
overflow-checks = true
debug = false
lto = true
strip = true
panic = 'abort'<|MERGE_RESOLUTION|>--- conflicted
+++ resolved
@@ -17,13 +17,8 @@
 clap = { version = "4.5.47", features = ["cargo"] }
 log = "0.4"
 fern = { version = "0.7", features = ["colored"] }
-<<<<<<< HEAD
 url = { version = "2.5.7", features = ["serde"] }
-minijinja = { version = "2.11", default-features = false, features = [
-=======
-url = { version = "2.5.4", features = ["serde"] }
 minijinja = { version = "2.12", default-features = false, features = [
->>>>>>> 1f386fe9
     "multi_template",
 ] }
 serde = "1"
